--- conflicted
+++ resolved
@@ -99,52 +99,11 @@
 
     # Forked from run_soccernet_gs.py :
     # Command line interface
-<<<<<<< HEAD
     eval_config = trackeval.Evaluator.get_default_eval_config()
     eval_config['DISPLAY_LESS_PROGRESS'] = False
     dataset_config = trackeval.datasets.SoccerNetGS.get_default_dataset_config()
     metrics_config = {'METRICS': ['HOTA', 'Identity'], 'THRESHOLD': 0.5}
-=======
-    default_eval_config = trackeval.Evaluator.get_default_eval_config()
-    default_eval_config['DISPLAY_LESS_PROGRESS'] = False
-    default_dataset_config = trackeval.datasets.SoccerNetGS.get_default_dataset_config()
-    default_metrics_config = {'METRICS': ['HOTA', 'Identity'], 'THRESHOLD': 0.5}
-    config = {**default_eval_config, **default_dataset_config, **default_metrics_config}  # Merge default configs
-    parser = argparse.ArgumentParser()
-    for setting in config.keys():
-        if type(config[setting]) == list or type(config[setting]) == type(None):
-            parser.add_argument("--" + setting, nargs='+')
-        else:
-            parser.add_argument("--" + setting)
-    args = parser.parse_args().__dict__
 
-
-    # args.pop('prediction')
-    # args.pop('groundtruth')
-    # args.pop('split')
-
-    for setting in args.keys():
-        if args[setting] is not None:
-            if type(config[setting]) == type(True):
-                if args[setting] == 'True':
-                    x = True
-                elif args[setting] == 'False':
-                    x = False
-                else:
-                    raise Exception('Command line parameter ' + setting + 'must be True or False')
-            elif type(config[setting]) == type(1):
-                x = int(args[setting])
-            elif type(args[setting]) == type(None):
-                x = None
-            elif setting == 'SEQ_INFO':
-                x = dict(zip(args[setting], [None]*len(args[setting])))
-            else:
-                x = args[setting]
-            config[setting] = x
-    eval_config = {k: v for k, v in config.items() if k in default_eval_config.keys()}
-    dataset_config = {k: v for k, v in config.items() if k in default_dataset_config.keys()}
-    metrics_config = {k: v for k, v in config.items() if k in default_metrics_config.keys()}
->>>>>>> f2aa0b9b
 
     # updating SoccerNet config
     dataset_config['GT_FOLDER'] = groundtruth_directory
@@ -197,7 +156,6 @@
     return performance_metrics
 
 
-<<<<<<< HEAD
 # if __name__ == "__main__":
 #
 #     parser = argparse.ArgumentParser()
@@ -215,27 +173,4 @@
 #                         default="")
 #     parsed_args = parser.parse_args()
 #
-#     evaluate(parsed_args.groundtruth, parsed_args.prediction, parsed_args.split)
-=======
-if __name__ == "__main__":
-
-    # parser = argparse.ArgumentParser()
-    # parser.add_argument("-pr", "--prediction",
-    #                     help="prediction zip",
-    #                     type=str,
-    #                     default="")
-    # parser.add_argument("-gt", "--groundtruth",
-    #                     help="groundtruth folder",
-    #                     type=str,
-    #                     default="")
-    # parser.add_argument("-sp", "--split",
-    #                     help="set split",
-    #                     type=str,
-    #                     default="")
-    # parsed_args = parser.parse_args()
-
-    # evaluate(parsed_args.groundtruth, parsed_args.prediction, parsed_args.split)
-    evaluate("/home/giancos/git/SoccerNet-Challenges-2024/sn-evalai-gamestate-24/annotations/gamestate-2024/challenge_labels.zip",
-             "/home/giancos/git/SoccerNet-Challenges-2024/sn-evalai-gamestate-24/submissions/challenge_baseline.zip",
-             "challenge")
->>>>>>> f2aa0b9b
+#     evaluate(parsed_args.groundtruth, parsed_args.prediction, parsed_args.split)